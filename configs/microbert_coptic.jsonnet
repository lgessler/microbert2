// --------------------------------------------------------------------------------
// Parameters
// --------------------------------------------------------------------------------
local language = "coptic";
// Optional and purely descriptive, intended to help you keep track of different model
// configurations. Set to `""` if you don't want to bother.
<<<<<<< HEAD
local experiment_name = "mx_modern_2";
=======
local experiment_name = "coptic_mlm_mt";
>>>>>>> be90f2b5

// Tokenization -------------------------------------------------------------------
// Do you want Stanza to retokenize your input? Set to `false` if you are confident
// in the quality of your tokenization, or if your language is not supported by Stanza.
local stanza_retokenize = false;
// Do you want Stanza to look for multi-word tokens? See https://stanfordnlp.github.io/stanza/mwt.html
// You probably want to keep this at `false`, since in many languges, the subtokens
// can differ quite a bit from surface forms (e.g. aux => à + les in French)
local stanza_use_mwt = false;
// Only needed if stanza_retokenize is `true`. Find your language code here:
// https://stanfordnlp.github.io/stanza/performance.html
local stanza_language_code = null;
// If set to null, we will attempt to guess something sensible. For reference, BERT
// has 30000 vocabulary items.
local vocab_size = 10000;

// Data ---------------------------------------------------------------------------
local whitespace_tokenized_text_path_train = "data/cop/train.txt";
local whitespace_tokenized_text_path_dev = "data/cop/dev.txt";
local train_conllu_path = "data/cop/cop_scriptorium-ud-train.conllu";
local dev_conllu_path = "data/cop/cop_scriptorium-ud-dev.conllu";
local test_conllu_path = "data/cop/cop_scriptorium-ud-test.conllu";
local train_mt_path = "data/cop/train.tsv";
local dev_mt_path = "data/cop/dev.tsv";
local test_mt_path = "data/cop/test.tsv";

// Encoder ------------------------------------------------------------------------
local max_length = 512;
local hidden_size = 128;
local num_layers = 6;
// Type of encoder stack. See microbert2/microbert/model/encoder.py for implementations.
local bert_type = "bert";
// local bert_type = "modernbert";
// local bert_type = "electra";

// Encoder stack configuration.
// See https://huggingface.co/docs/transformers/en/model_doc/bert#transformers.BertConfig
// Note that vocab_size will be overridden, so do not set it based on your tokenizer settings,
// so do not overwrite it.
local bert_config = {
    hidden_size: hidden_size,
    num_hidden_layers: num_layers,
    num_attention_heads: 8,
    intermediate_size: hidden_size + hidden_size / 2,
    max_position_embeddings: max_length,
    attention_dropout: 0.1,
    embedding_dropout: 0.1,
    mlp_dropout: 0.1,
    global_attn_every_n_layers: 2,
};

// Training and Optimization ------------------------------------------------------
local batch_size = 128;
local grad_accum = 1;
local effective_batch_size = grad_accum * batch_size;
local num_steps = 150000;
local validate_every = 5000;  // in steps

local optimizer = {
    type: "torch::AdamW",
    lr: 5e-5,
    betas: [0.9, 0.98],
    eps: 1e-6,
    weight_decay: 0.01
};

local lr_scheduler = {
    type: "transformers::cosine",
    num_warmup_steps: num_steps * 0.1,
    num_training_steps: num_steps,
};

// When True, attempt to scale loss contribution from each task using learnable parameters
// See https://arxiv.org/abs/1705.07115
local loss_auto_scaling = false;

// Some set up, don't modify ------------------------------------------------------
local util = import 'lib/util.libsonnet';
local model_path = (
    "./workspace/models/" + language + "_" + experiment_name + "_" + util.stringifyObject(bert_config)
);
local tokenizer = { pretrained_model_name_or_path: model_path };

// Tasks --------------------------------------------------------------------------
// We provide an explicit abstraction for tasks which allows you to program them
// in a modular way. Each task needs a dataset, a head, and some other information.
// See microbert2/microbert/tasks/task.py.
local mlm_task = {
    type: "microbert2.microbert.tasks.mlm.MLMTask",
    dataset: { type: "ref", ref: "raw_text_data" },
    tokenizer: tokenizer,
};
local pos_task = {
    type: "microbert2.microbert.tasks.ud_pos.UDPOSTask",
    head: {
        num_layers: num_layers,
        embedding_dim: hidden_size,
        use_layer_mix: false,
        layer_index: 1,
    },
    tag_type: "xpos",
    train_conllu_path: train_conllu_path,
    dev_conllu_path: dev_conllu_path,
    test_conllu_path: test_conllu_path,
    proportion: 0.2,
};
local parser = (import "lib/parser.libsonnet")(hidden_size, num_layers);
local parse_task = {
    type: "microbert2.microbert.tasks.ud_parse.UDParseTask",
    head: parser,
    train_conllu_path: train_conllu_path,
    dev_conllu_path: dev_conllu_path,
    test_conllu_path: test_conllu_path,
};
local mt_task = {
    type: "microbert2.microbert.tasks.mbart_mt.MBARTMTTask",
    train_mt_path: train_mt_path,
    dev_mt_path: dev_mt_path,
    test_mt_path: test_mt_path,
    mbart_model_name: "facebook/mbart-large-50-many-to-one-mmt",
    head: {
<<<<<<< HEAD
        num_encoder_layers: num_layers,
=======
>>>>>>> be90f2b5
        embedding_dim: hidden_size,
        num_encoder_layers: num_layers,
        use_layer_mix: false,
        freeze_decoder: true,
        train_last_k_decoder_layers: 0
    },
    tgt_lang_code: "en_XX",
    src_lang_code: "ar_AR",
    proportion: 0.2,
    max_sequence_length: 128
};
local tasks = [mlm_task, mt_task];


// --------------------------------------------------------------------------------
// Internal--don't modify below here unless you're sure you know what you're doing!
// --------------------------------------------------------------------------------
local model = {
    type: "microbert2.microbert.model.model::microbert_model",
    tokenizer: tokenizer,
    model_output_path: model_path,
    loss_auto_scaling: loss_auto_scaling,
    tasks: tasks,
    encoder: {
        type: bert_type,
        tokenizer: tokenizer,
        bert_config: bert_config,
    }
};

local training_engine = {
    type: "torch",
    optimizer: optimizer,
    lr_scheduler: lr_scheduler,
    amp: false,
    max_grad_norm: 1.0,
};

local collate_fn = {
    type: "microbert2.data.collator::collator",
    tokenizer: tokenizer,
    tasks: tasks,
};
local train_dataloader = {
    shuffle: true,
    batch_size: batch_size,
    collate_fn: collate_fn,
    pin_memory: true,
    //num_workers: 2,
    //prefetch_factor: 4,
    //persistent_workers: true,
};
local val_dataloader = {
    shuffle: false,
    batch_size: batch_size,
    collate_fn: collate_fn,
    pin_memory: true,
    //num_workers: 2,
    //prefetch_factor: 4,
    //persistent_workers: true,
};

{
    steps: {
        raw_text_data: {
            type: "microbert2.data.text::read_whitespace_tokenized_text",
            train_path: whitespace_tokenized_text_path_train,
            dev_path: whitespace_tokenized_text_path_dev,
            test_path: whitespace_tokenized_text_path_dev,
            stanza_retokenize: stanza_retokenize,
            stanza_use_mwt: stanza_use_mwt,
            stanza_language_code: stanza_language_code,
        },
        tokenizer: {
            type: "microbert2.data.tokenize::train_tokenizer",
            dataset: { "type": "ref", "ref": "raw_text_data" },
            vocab_size: vocab_size,
            model_path: model_path,
            tasks: tasks,
        },
        tokenized_text_data: {
            type: "microbert2.data.tokenize::subword_tokenize",
            dataset: { "type": "ref", "ref": "raw_text_data" },
            max_length: max_length,
            tokenizer: { "type": "ref", "ref": "tokenizer" },
            tasks: tasks,
        },

        // Merge inputs
        model_inputs: {
            type: "microbert2.data.combine::combine_datasets",
            datasets: { "type": "ref", "ref": "tokenized_text_data" },
            tasks: tasks,
        },

        // Begin training
        trained_model: {
            type: "microbert2.train::train",
            model: model,
            dataset_dict: { type: "ref", ref: "model_inputs" },
            training_engine: training_engine,
            log_every: 1,
            train_dataloader: train_dataloader,
            //train_epochs: num_epochs,
            train_steps: num_steps,
            grad_accum: grad_accum,
            validate_every: validate_every,
            checkpoint_every: 5000,
            validation_split: "dev",
            validation_dataloader: val_dataloader,
            val_metric_name: "mlm_perplexity",
            auto_aggregate_val_metric: false,
            // minimize_val_metric: true,
            callbacks: [
                {
                    type: "microbert2.microbert.model.model::write_model",
                    path: model_path,
                    model_attr: "encoder.encoder"
                },
                {type: "microbert2.microbert.model.model::reset_metrics"}
            ],
        },
        //final_metrics: {
        //    type: "torch::eval",
        //    model: { type: "ref", ref: "trained_model" },
        //    dataset_dict: { type: "ref", ref: "stype_instances" },
        //    dataloader: val_dataloader,
        //    metric_names: ["loss", "accuracy"],
        //    test_split: "test",
        //},
    }
}<|MERGE_RESOLUTION|>--- conflicted
+++ resolved
@@ -4,11 +4,7 @@
 local language = "coptic";
 // Optional and purely descriptive, intended to help you keep track of different model
 // configurations. Set to `""` if you don't want to bother.
-<<<<<<< HEAD
-local experiment_name = "mx_modern_2";
-=======
 local experiment_name = "coptic_mlm_mt";
->>>>>>> be90f2b5
 
 // Tokenization -------------------------------------------------------------------
 // Do you want Stanza to retokenize your input? Set to `false` if you are confident
@@ -130,10 +126,7 @@
     test_mt_path: test_mt_path,
     mbart_model_name: "facebook/mbart-large-50-many-to-one-mmt",
     head: {
-<<<<<<< HEAD
-        num_encoder_layers: num_layers,
-=======
->>>>>>> be90f2b5
+        num_layers: num_layers,
         embedding_dim: hidden_size,
         num_encoder_layers: num_layers,
         use_layer_mix: false,
